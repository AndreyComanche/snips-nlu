--- conflicted
+++ resolved
@@ -24,13 +24,8 @@
     "scikit-learn>=0.19,<0.20",
     "sklearn-crfsuite>=0.3.6,<0.4",
     "semantic_version>=2.6,<3.0",
-<<<<<<< HEAD
     "snips_nlu_utils>=0.9,<0.10",
-    "snips_nlu_parsers>=0.1,<0.2",
-=======
-    "snips-nlu-utils>=0.8,<0.9",
     "snips-nlu-parsers>=0.2,<0.3",
->>>>>>> 020906f1
     "num2words>=0.5.6,<0.6",
     "plac>=0.9.6,<1.0",
     "requests>=2.0,<3.0",
